---
title: "Rust for Digital Signal Processing"
description: "A DSP library written in Rust brings many advantages"
author: cyril
---

Like many firmware developers, I've been curious about the potential Rust can
<<<<<<< HEAD
have in the embedded space. After reading James' [great
article](https://interrupt.memfault.com/blog/zero-to-main-rust-1), I decided to
find a project I could use Rust in to learn.
=======
have in the embedded space. After reading James Munns'
[great article](https://interrupt.memfault.com/blog/zero-to-main-rust-1), I
decided to find a project I could use Rust for to learn.
>>>>>>> d423fe39

We're still in the early days of Rust on embedded. Given all the chipset SDKs
provided in C, the dominance of K&R's language is assured for years to come. I
believe Rust will creep into projects in the form of libraries that get included
into firmware.

One area I quickly honed in on is DSP programming. The current tooling and
process in that area is very poor, and I suspected that Rust could help.
[I had asked the reddit r/embedded community](https://www.reddit.com/r/embedded/comments/cmoiea/best_setup_to_develop_signal_processing_algorithm/)
what their favorite setup was like. The most upvoted answer surprised me: folks
were using Matlab for development, then translating their algorithms to C code
based on the ubiquitous
[CMSIS-DSP](http://www.keil.com/pack/doc/CMSIS/DSP/html/index.html) library.

<!-- excerpt start -->

In this post, I go over how Rust can be used to implement DSP algorithms for
firmware today, and compare the process and performance to the equivalent code
written with CMSIS-DSP.

<!-- excerpt end -->

_Like Interrupt? [Subscribe](http://eepurl.com/gpRedv) to get our latest posts
straight to your mailbox_

{:.no_toc}

## Table of Contents

<!-- prettier-ignore -->
* auto-gen TOC:
{:toc}

## Building a Rust library

Before anything, make sure you have installed Rust on your system. There are
great instructions on
[the Rust website](https://www.rust-lang.org/tools/install) so I won't repeat
them here. You should have `rustc` and `cargo` executables on your path.

For the sake of this example, I'm using the nRF52832 microcontroller on a
PCA10040 development board.

Our goal here isn't to write a full firmware, but instead to write a library in
Rust which can be called from our C firmware. This allows us to side-step the
BSP and other pieces often provided in C by suppliers.

There are good instructions on how to do this online[^2], I've summarized them
below.

First, we use the `cargo` package manager to create a new project. Cargo is the
<<<<<<< HEAD
default for Rust packages, which are usually called "crates". We can pass
Cargo the `--lib` flag to specify that the project is a library.
=======
default for Rust packages, which are usually called "crates. We can pass cargo
the `--lib` flag to specify that the project is a library.
>>>>>>> d423fe39

```bash
$ cargo new dsp_rs --lib
    Created library `dsp_rs` package

$ ls dsp_rs
    Cargo.toml src
```

Our project contains source code under `src` as well as a `Cargo.toml` file.
This is the main project configuration file used by Cargo. We will need to
modify this file slightly:

1. Since we want the library to be static rather than dynamic, we must indicate
   it under `crate-type`.
2. We will add a dependency on another crate, `panic-halt`, which we use as the
<<<<<<< HEAD
   default panic behavior for our project. `panic`[^1] is one of the few functions
   required by the Rust runtime on a given platform. Conveniently, `panic-halt` has
   an implementation we can use.
=======
   default panic behavior for our project. `panic`[^1] is one of the few
   functions required by the Rust runtime on a given platform. Conveniently,
   `panic-halt` has an implementation we can use.
>>>>>>> d423fe39

Here's our `Cargo.toml`:

```toml
[lib]
name = "dsp_rs"
crate-type = ["staticlib"] # Creates static lib

# Here, I specify the dependency only for thumbv7em-none-eabihf arch
[target.thumbv7em-none-eabihf.dependencies]
panic-halt = "0.2.0"
```

Now that that's out of the way, we can start implementing our library.

### A simple example

Let's start with a simple algorithm:

<<<<<<< HEAD
Given an array of 200 floating point numbers:
=======
Given an array of 200 floating point numbers

>>>>>>> d423fe39
1. scale it to a dynamic factor
2. offset the resulting array using an arbitrary number
3. get the average of that new array

While this is a bit artificial, it relies on three operations (scale, offset,
mean) which are used heavily in all of my DSP projects.

Here is a simple implementation of this algorithm using CMSIS-DSP and C:

```c
#define ARBITRARY_OFFSET   ((float32_t) 1.98765432)

static float32_t dsp_process_c(float32_t scaling_factor,
                               float32_t * array,
                               size_t size)
{
    float32_t mean = 0;
    arm_scale_f32(array, scaling_factor, array, TEST_ARRAY_SIZE);
    arm_offset_f32(array, ARBITRARY_OFFSET, array, TEST_ARRAY_SIZE);
    arm_mean_f32(array, TEST_ARRAY_SIZE, &mean);
    return mean;
}
```

#### The Rust implementation

As a C programmer, I was tempted to write the Rust code using an imperative
<<<<<<< HEAD
style. Instead, I decided to leverage Rust's synthax for functional programming,
=======
style. Instead, I decided to leverage Rust's syntax for functional programming,
>>>>>>> d423fe39
as it maps neatly to digital signal processing concepts. While this is beyond
the scope of this article, I found that using a functional rather than
itterative approach yielded a ~2x improvement in performance in this case.

We filled in `src/lib.rs`, the file cargo auto-generated for us. It creates a
function `dsp_process_rs` which we will expose to our C code.

```rust
/* Standard library not supported in our firmware project */
#![no_std]
#![no_builtins]

extern crate panic_halt;

/* Needed to perform the division */
use core::ops::Div;

#[no_mangle]
pub extern "C" fn dsp_process_rs(scaling: f32,
                                 ptr: *const f32,
                                 size: usize) -> f32
{
    /* Create a slice out of the C array using pointer to first element */
    let array;
    unsafe {
        array = core::slice::from_raw_parts(ptr, size);
    }

    let mean_func = array.iter()
        .map(|x| *x * scaling)
        .map(|x| x + 1.98765432)
        .fold(0_f32, |sum, x| sum + x)
        .div(array.len() as f32);

    mean_func
}
```

A few things to note:

1. Per James' article, we disable the standard library and builtins via `no_std`
   and `no_builtins`.
2. We must mark our function as `pub` to export it, `extern "C"` to use the C
   ABI, and `no_mangle` to make sure its name does not get mangled by the Rust
   compiler (like it would with C++).

Now that we have the Rust function written, we need to compile the crate.

### Compiling the library

This is where the Rust tooling really starts to shine. More than a package
manager, Cargo is also a build system. To compile our library, all we need to do
is call `cargo build` and specify the correct target architecture. Like most
compilers, `rustc` will otherwise default to compiling a program for the host
architecture.

```bash
$ cargo build --target thumbv7em-none-eabihf

	Compiling panic-halt v0.2.0
	Compiling dsp_rs v0.1.0 (/Users/charlottemaurer/Documents/Cyril/rust/dsp_rs)
	Finished dev [unoptimized + debuginfo] target(s) in 0.62s
```

You can see that Cargo has pulled all the dependencies, compiled them, compiled
our program, and generated debug & program output. In the directory
`target/thumbv7em-none-eabihf/debug/`, we can find our static library:
`libdsp_rs.a`. Impressive!

<<<<<<< HEAD

>  Tip: To compile our code for the same target every time, we can create the
>  file `.cargo/config` in the root directory and add the following lines:
=======
> Tip: To compile our code for the same target every time, we can create the
> file `.cargo/config` in the root directory and add the following lines:
>
>>>>>>> d423fe39
> ```
> [build]
> # Pick ONE of these compilation targets by uncommenting the corresponding line:
> # target = "thumbv6m-none-eabi"    # Cortex-M0 and Cortex-M0+
> # target = "thumbv7m-none-eabi"    # Cortex-M3
> # target = "thumbv7em-none-eabi"   # Cortex-M4 and Cortex-M7 (no FPU)
> # target = "thumbv7em-none-eabihf" # Cortex-M4F and Cortex-M7F (with FPU)
> ```

### Calling Rust from C

We now have an archive ready to be added to our nRF52 test program. But how do
we call functions implemented in Rust from C?

In C, we need to have at least the declaration of the function in a header file
and its definition in a compilation unit. Here, the function is taken from the
library file. Since we've already got our definition in Rust, all we need is a
function declaration in a header file.

Since we have a single function, I wrote a header file by hand. The embedded
Rust book[^2] has a better option for us:

> There is a tool to automate this process, called
> [cbindgen](https://github.com/eqrion/cbindgen) which analyses your Rust code
> and then generates headers for your C and C++ projects from it.

Below is our header file, easy right?

```c
#ifndef HELLO_WORLD_DSP_RS_H
#define HELLO_WORLD_DSP_RS_H

#include "arm_math.h"

float32_t dsp_process_rs(float32_t scaling,
                         float32_t const * array,
                         size_t size);

#endif //HELLO_WORLD_DSP_RS_H
```

We can now call this function from C file as if it were another C API!

Below is a snippet of the `main.c` file we use to run both our C and Rust
implementations.

```c
#include "cmsis_dsp_rs.h"
/* ... */

#define TEST_ARRAY_SIZE		200
static float32_t array_from[TEST_ARRAY_SIZE] = {...};

#define SCALING_FACTOR    (1.78478f)

/**
 * @brief Function for application main entry.
 */
int main(void)
{
    /* Copy needed in another array when calling the C function
     * not to change the original data
     */
    float32_t array_copy[TEST_ARRAY_SIZE];
    arm_copy_f32(array_from, array_copy, TEST_ARRAY_SIZE);

    /* Call Rust function */
    float32_t mean_rs = dsp_process_rs((float32_t) SCALING_FACTOR, array_from, TEST_ARRAY_SIZE);

    /* Call C function */
    float32_t mean_c  = dsp_process_c((float32_t) SCALING_FACTOR, array_copy, TEST_ARRAY_SIZE);

    /* Make sure results are the same */
    APP_ERROR_CHECK_BOOL(mean_rs == mean_c);

    while(1);
}
```

### Linking it all into a program

We have two steps to do before being able to link our C program with our Rust
library.

First, we need to make sure that the path to the header file is specified in the
Makefile.

Second, we have to add both `libdsp_rs.a` and the CMSIS-DSP lib to be linked.
The `.a` file is copy-pasted in the nRF52 project while the CMSIS-DSP file can
be found in the nRF-SDK:

```make
LIB_FILES += \
  $(PROJ_DIR)/lib/libdsp_rs.a \
  $(SDK_ROOT)/components/toolchain/cmsis/dsp/GCC/libarm_cortexM4lf_math.a
```

We can now compile and flash our test program on the PCA10040 board and check if
we did everything right. On first look, things are promising: both averages
computed using Rust and C are the same. Let's find out about performance...

## How did Rust do?

In order to test performance, I added time tracking around the call to
`dsp_process_rs` and `dsp_process_c`. Thus, we can measure the time spent in
each function using the low frequency clock on the nRF52 (using the `app_timer`
module). I also added a loop to run the test a hundred times to make sure the
results can be repeated. Here is what it looks like:

```c
uint32_t tick      = app_timer_cnt_get();

uint32_t mean      = dsp_process_rs((float32_t) i, array_from, TEST_ARRAY_SIZE);

uint32_t tock      = app_timer_cnt_get();
uint32_t diff_rust = app_timer_cnt_diff_compute(tock, tick);
```

Here are the results with the default build configuration, "unoptimized debug
mode":

- Function written using Rust: **49 ticks**
- Function written using C: **2 ticks**

So Rust is 25 times slower. That doesn't bode well!

### Optimizing Rust

<<<<<<< HEAD
Like most compilers, `rustc` has multiple optimization levels[^3]. 

Here, the C project has been compiled using GCC's `-03` optimization level which 
turns on all optimizations for performance, no matter the code size or compilation time[^4].

As for Rust, we have been compiling in debug mode, which disables all optimizations. One simple
improvement we can make is to simply build the library with the `--release` flag.
=======
Like most compilers, `rustc` has multiple optimization levels[^3]. We have been
compiling in debug mode, which disables all optimizations, one simple
improvement we can make is to simply build the library with the `--release`
flag.
>>>>>>> d423fe39

```bash
$ cargo build --target thumbv7em-none-eabihf --release
```

Do not forget to copy the resulting `.a` file over to your project, and to call
(`make clean`) if there is no modification to the code because the Makefile
won't detect that the lib file has changed (at least the simple Makefile I'm
using).

Let's look at the results:

- Function written using Rust: **1 tick! 😮⚡️**
- Function written using C: **2 ticks**

It's getting **really** interesting. I now have a quicker program using Rust! 👏

Using the low frequency clock doesn't yield accurate results regarding the
actual efficiency of both implementation. In order to get more accurate results,
we need a better timer. A good option on Cortex-M4 is to use the Cycle Count
register[^6]. Reading it before and after calling our function will tell us how
many CPU cycles have been spent executing it.

Function written using Rust: **2 209** instructions counted

Function written using C: **3 930** instructions counted

The Rust function is about **1.8 times faster** than the CMSIS-DSP
implementation.

<<<<<<< HEAD
The optimizations brought by the `--release` flag also improve the binary size.
The DSP library built without optimization has a size of 2082 kB while its Release 
counterpart takes 2010 kB: a difference of 72kB. Once the 
project is compiled, the created binaries using the Debug and Release library is 
respectively 18.712 kB and 16.456 kB. Having compiled our library using `--release` 
brought us a gain of 2kB over the 18 initially used by our program.

Going even further, I removed the calls to the processing 
functions one by one: when only the Rust code is called the binary takes 15.944 kB while it 
takes 16.024 kB when only the C code is called. Although the gain is only a few bytes, it is
important to note that the Rust code is not only faster, but even smaller for that example. 

##   Rust portability, the real advantage
=======
## Rust portability, the real advantage
>>>>>>> d423fe39

As you probably know: Rust can be compiled for different architectures: x86,
ARM, etc. And as people who have been trying to develop DSP algorithms on
embedded targets know: it's hard to test those algorithms on a massive amount of
data, directly on the target. Some solutions include using QEMU with semihosting
to fetch data from the host and pass it to the algorithms, or using Matlab to
develop the algorithms and later generate C code.

Rust and Cargo make it trivially easy to run our algorithm in different
environments. Our program can be developed on an x86 host, against large corpus
of data and with good debugging tools, then be easily recompiled for our
Cortex-M4 target. Let's check this out.

> Note on floating point portability: Despite IEEE standardization, you may find
> that different architectures produce different results for the same floating
> point calculations. There are
> [interesting](https://gafferongames.com/post/floating_point_determinism/)
> [discussions](https://news.ycombinator.com/item?id=9837342) on this topic
> online. Long story short, expect small variations in the results across
> platforms.

### Get into speed using your host computer

Having developed a processing crate that fits our needs, we can easily integrate
that crate into another Rust project. For example, let's create a simple Rust
program we can run on our PC.

```bash
$ cargo new hello_world --bin
    Created binary (application) `hello_world` package
```

Modifying `Cargo.toml` to use our DSP crate:

```
[dependencies]
dsp_rs = { path = "../dsp_rs" }
```

We want the `crate-type` to be `rlib`. Unfortunately, while I'm writing those
lines, there is no way to specify a crate type depending on target at the
moment[^5], so let's change it in `Cargo.toml`:

```toml
[lib]
name = "dsp_rs"
crate-type = ["rlib"]
```

And making use of our crate in `main.rs`, for example:

```rust
extern crate dsp_rs;
use dsp_rs::*;

fn main() {
    let array_to_process = [...];

    let mean = dsp_process_rs(1.324_f32, array_to_process.as_ptr(), array_to_process.len());

    println!("Average: {}", mean);
}
```

Compiling and running that example takes milliseconds.

The power of Rust programs used in a CLI[^7] environment, along with the ease to
develop crates for different targets, is a strong advantage to use Rust. Coupled
with its standard library, Rust is able to talk to machines and fetch data from
servers quite easily, then pass that data into your algorithms and gives results
in seconds.

## Closing

We have seen that Rust keeps its promises regarding efficiency and portability,
making it a great choice to develop DSP algorithms. Getting rid of CMSIS-DSP in
order to enjoy the productivity gains brought with Rust is an exciting prospect.

Have you built digital signal processing pipelines in Rust? I'd love to hear
your experience in the comments!

_Like Interrupt? [Subscribe](http://eepurl.com/gpRedv) to get our latest posts
straight to your mailbox_

{:.no_toc}

## References

[^1]: [Rust and the panic behavior](https://interrupt.memfault.com/blog/zero-to-main-rust-1#something-just-for-rust)
[^2]: [A little Rust with your C](https://rust-embedded.github.io/book/interoperability/rust-with-c.html)
[^3]: [Optimize Rust for speed](https://rust-embedded.github.io/book/unsorted/speed-vs-size.html#optimize-for-speed)
<<<<<<< HEAD
[^4]: [Code Size Optimization: GCC Compiler Flags](https://interrupt.memfault.com/blog/code-size-optimization-gcc-flags#changing-the-optimization-level)
[^5]: [Cycle Count register](http://infocenter.arm.com/help/index.jsp?topic=/com.arm.doc.ddi0439b/BABJFFGJ.html)
[^6]: [Issue: Ability to set crate-type depending on target](https://github.com/rust-lang/cargo/issues/4881)
[^7]: [Command-line apps with Rust](https://www.rust-lang.org/what/cli)
=======
[^4]: [Cycle Count register](http://infocenter.arm.com/help/index.jsp?topic=/com.arm.doc.ddi0439b/BABJFFGJ.html)
[^5]: [Issue: Ability to set crate-type depending on target](https://github.com/rust-lang/cargo/issues/4881)
[^6]: [Command-line apps with Rust](https://www.rust-lang.org/what/cli)
>>>>>>> d423fe39
<|MERGE_RESOLUTION|>--- conflicted
+++ resolved
@@ -5,15 +5,9 @@
 ---
 
 Like many firmware developers, I've been curious about the potential Rust can
-<<<<<<< HEAD
 have in the embedded space. After reading James' [great
 article](https://interrupt.memfault.com/blog/zero-to-main-rust-1), I decided to
 find a project I could use Rust in to learn.
-=======
-have in the embedded space. After reading James Munns'
-[great article](https://interrupt.memfault.com/blog/zero-to-main-rust-1), I
-decided to find a project I could use Rust for to learn.
->>>>>>> d423fe39
 
 We're still in the early days of Rust on embedded. Given all the chipset SDKs
 provided in C, the dominance of K&R's language is assured for years to come. I
@@ -65,13 +59,8 @@
 below.
 
 First, we use the `cargo` package manager to create a new project. Cargo is the
-<<<<<<< HEAD
 default for Rust packages, which are usually called "crates". We can pass
 Cargo the `--lib` flag to specify that the project is a library.
-=======
-default for Rust packages, which are usually called "crates. We can pass cargo
-the `--lib` flag to specify that the project is a library.
->>>>>>> d423fe39
 
 ```bash
 $ cargo new dsp_rs --lib
@@ -88,15 +77,9 @@
 1. Since we want the library to be static rather than dynamic, we must indicate
    it under `crate-type`.
 2. We will add a dependency on another crate, `panic-halt`, which we use as the
-<<<<<<< HEAD
    default panic behavior for our project. `panic`[^1] is one of the few functions
    required by the Rust runtime on a given platform. Conveniently, `panic-halt` has
    an implementation we can use.
-=======
-   default panic behavior for our project. `panic`[^1] is one of the few
-   functions required by the Rust runtime on a given platform. Conveniently,
-   `panic-halt` has an implementation we can use.
->>>>>>> d423fe39
 
 Here's our `Cargo.toml`:
 
@@ -116,12 +99,7 @@
 
 Let's start with a simple algorithm:
 
-<<<<<<< HEAD
 Given an array of 200 floating point numbers:
-=======
-Given an array of 200 floating point numbers
-
->>>>>>> d423fe39
 1. scale it to a dynamic factor
 2. offset the resulting array using an arbitrary number
 3. get the average of that new array
@@ -149,11 +127,7 @@
 #### The Rust implementation
 
 As a C programmer, I was tempted to write the Rust code using an imperative
-<<<<<<< HEAD
 style. Instead, I decided to leverage Rust's synthax for functional programming,
-=======
-style. Instead, I decided to leverage Rust's syntax for functional programming,
->>>>>>> d423fe39
 as it maps neatly to digital signal processing concepts. While this is beyond
 the scope of this article, I found that using a functional rather than
 itterative approach yielded a ~2x improvement in performance in this case.
@@ -223,15 +197,8 @@
 `target/thumbv7em-none-eabihf/debug/`, we can find our static library:
 `libdsp_rs.a`. Impressive!
 
-<<<<<<< HEAD
-
 >  Tip: To compile our code for the same target every time, we can create the
 >  file `.cargo/config` in the root directory and add the following lines:
-=======
-> Tip: To compile our code for the same target every time, we can create the
-> file `.cargo/config` in the root directory and add the following lines:
->
->>>>>>> d423fe39
 > ```
 > [build]
 > # Pick ONE of these compilation targets by uncommenting the corresponding line:
@@ -360,7 +327,6 @@
 
 ### Optimizing Rust
 
-<<<<<<< HEAD
 Like most compilers, `rustc` has multiple optimization levels[^3]. 
 
 Here, the C project has been compiled using GCC's `-03` optimization level which 
@@ -368,12 +334,6 @@
 
 As for Rust, we have been compiling in debug mode, which disables all optimizations. One simple
 improvement we can make is to simply build the library with the `--release` flag.
-=======
-Like most compilers, `rustc` has multiple optimization levels[^3]. We have been
-compiling in debug mode, which disables all optimizations, one simple
-improvement we can make is to simply build the library with the `--release`
-flag.
->>>>>>> d423fe39
 
 ```bash
 $ cargo build --target thumbv7em-none-eabihf --release
@@ -404,7 +364,6 @@
 The Rust function is about **1.8 times faster** than the CMSIS-DSP
 implementation.
 
-<<<<<<< HEAD
 The optimizations brought by the `--release` flag also improve the binary size.
 The DSP library built without optimization has a size of 2082 kB while its Release 
 counterpart takes 2010 kB: a difference of 72kB. Once the 
@@ -417,10 +376,7 @@
 takes 16.024 kB when only the C code is called. Although the gain is only a few bytes, it is
 important to note that the Rust code is not only faster, but even smaller for that example. 
 
-##   Rust portability, the real advantage
-=======
 ## Rust portability, the real advantage
->>>>>>> d423fe39
 
 As you probably know: Rust can be compiled for different architectures: x86,
 ARM, etc. And as people who have been trying to develop DSP algorithms on
@@ -512,13 +468,7 @@
 [^1]: [Rust and the panic behavior](https://interrupt.memfault.com/blog/zero-to-main-rust-1#something-just-for-rust)
 [^2]: [A little Rust with your C](https://rust-embedded.github.io/book/interoperability/rust-with-c.html)
 [^3]: [Optimize Rust for speed](https://rust-embedded.github.io/book/unsorted/speed-vs-size.html#optimize-for-speed)
-<<<<<<< HEAD
 [^4]: [Code Size Optimization: GCC Compiler Flags](https://interrupt.memfault.com/blog/code-size-optimization-gcc-flags#changing-the-optimization-level)
 [^5]: [Cycle Count register](http://infocenter.arm.com/help/index.jsp?topic=/com.arm.doc.ddi0439b/BABJFFGJ.html)
 [^6]: [Issue: Ability to set crate-type depending on target](https://github.com/rust-lang/cargo/issues/4881)
-[^7]: [Command-line apps with Rust](https://www.rust-lang.org/what/cli)
-=======
-[^4]: [Cycle Count register](http://infocenter.arm.com/help/index.jsp?topic=/com.arm.doc.ddi0439b/BABJFFGJ.html)
-[^5]: [Issue: Ability to set crate-type depending on target](https://github.com/rust-lang/cargo/issues/4881)
-[^6]: [Command-line apps with Rust](https://www.rust-lang.org/what/cli)
->>>>>>> d423fe39
+[^7]: [Command-line apps with Rust](https://www.rust-lang.org/what/cli)