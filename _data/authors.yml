# Author Details
francois:
    name: François Baldassari
    email: francois@memfault.com
    web: https://twitter.com/baldassarifr
    image: /img/author/francois.jpg
    blurb: has worked on the embedded software teams at Sun, Pebble, and Oculus. He is currently the CEO of <a href='https://memfault.com'>Memfault</a>.
    twitter: baldassarifr
    linkedin: https://www.linkedin.com/in/francois-baldassari
    github: franc0is
chris:
    name: Chris Coleman
    email: chris@memfault.com
    web: https://www.linkedin.com/in/christopher-coleman-812aa06b/
    image: /img/author/chris.jpg
    blurb: is a founder and CTO at Memfault. Prior to founding Memfault, Chris worked on the embedded software teams at Sun, Pebble, and Fitbit.
    github: chrisc11
    linkedin: https://www.linkedin.com/in/christopher-coleman-812aa06b/
tyler:
    name: Tyler Hoffman
    email: tyler@memfault.com
    web: https://www.linkedin.com/in/tyhoff/
    image: /img/author/tyler.jpg
    blurb: has worked on the embedded software teams at Pebble and Fitbit. He is now a founder at <a href='https://memfault.com'>Memfault</a>.
    twitter: ty_hoff
    linkedin: https://www.linkedin.com/in/tyhoff/
    github: tyhoff
mafaneh:
    name: Mohammad Afaneh
    email: mohammad@novelbits.io
    web: https://www.novelbits.io
    image: /img/author/mafaneh.jpg
    blurb: is the founder and CEO of <a href='https://www.novelbits.io/'>Novel Bits</a>, a company that focuses on providing comprehensive tutorials, resources, and online training for Bluetooth developers.
    twitter: m_afaneh
    linkedin: https://www.linkedin.com/in/mafaneh/
    github: mafaneh
cyril:
    name: Cyril Fougeray
    email: cyril.fougeray@gmail.com
    web: http://www.cyrilfougeray.com
    linkedin: https://www.linkedin.com/in/cyrilfougeray/
    twitter: cyrilfougeray
    github: fouge
    image: /img/author/cyril.jpg
    blurb: is a freelance embedded software engineer you can hire <a href='http://www.cyrilfougeray.com'>through that page</a>. Previously he worked on embedded software at Equisense and Spire.
james:
    name: James Munns
    email: james.munns@ferrous-systems.com
    web: https://ferrous-systems.com
    twitter: bitshiftmask
    image: /img/author/james.jpg
    github: jamesmunns
    linkedin: https://www.linkedin.com/in/james-munns-8a42b429/
    blurb: has worked on embedded systems from Safety Critical Avionics to rapidly prototyped IoT solutions. He is a Founder and Managing Director of <a href='https://ferrous-systems.com'>Ferrous Systems</a>.
rameen:
    name: Rameen Aryanpur
    email: raryanpur@andium.com
    web: https://www.linkedin.com/in/rameenaryanpur/
    image: /img/author/rameen-headshot.png
    twitter: raryanpur
    linked: https://www.linkedin.com/in/rameenaryanpur/
    blurb: leads the engineering team at Andium. He previously worked as a software engineer in robotics and distributed systems at Boston Engineering, and was co-founder and CTO of a connected device startup.
noah:
    name: Noah Pendleton
    email: noah@memfault.com
    web: https://www.linkedin.com/in/noah-pendleton-71437843/
    linkedin: https://www.linkedin.com/in/noah-pendleton-71437843/
    image: /img/author/noah.jpg
    github: noahp
    blurb: is an embedded software engineer at Memfault. Noah previously worked on embedded software teams at Fitbit and Markforged
shiva:
    name: Shiva Rajagopal
    email: shiva.rajagopal@outlook.com
    web: https://about.me/shiva.rajagopal
    linkedin: https://www.linkedin.com/in/shivarajagopal/
    image: /img/author/shiva.jpg
    github: shivarajagopal
    blurb: is an embedded software engineer at Fitbit.
jaredwolff:
    name: Jared Wolff
    email: hello@jaredwolff.com
    web: https://www.jaredwolff.com
    linkedin: https://www.linkedin.com/in/jaredwolff/
    image: /img/author/jaredwolff.jpg
    twitter: jaredwolff
    github: jaredwolff
    blurb: Hardware and firmware enthusiast. Proud father of the <a href="https://www.jaredwolff.com/store/nrf91-feather/">nRF9160 Feather.</a>
amundas:
    name: Amund Askeland
    email: amund.ask@gmail.com
    github: amundas
    linkedin: https://www.linkedin.com/in/amund-askeland-9a2545149/
    blurb: is a hardware and software enthusiast currently working on a PhD in embedded security.
    image: /img/author/amund.png
ael-mess:
    name: Amine El Messaoudi
    email: amine.elmessaoudi@icloud.com
    github: ael-mess
    linkedin: https://www.linkedin.com/in/ael-mess/
    blurb: is an embedded software and firmware engineer, passionate about low-level programming.
    image: /img/author/ael-mess.jpg
erikfogg:
    name: Erik Fogg
    blurb: is the Chief Operating Officer at <a href="https://prodperfect.com/">ProdPerfect</a>, which is an autonomous E2E regression testing solution that leverages data from live user behavior data.
    linkedin: https://www.linkedin.com/in/erikfogg/
    image: /img/author/erikfogg.jpeg
nickmiller:
    name: Nick Miller
    blurb: is a principal embedded software engineer at <a href="https://spindance.com/">SpinDance</a>, an IoT solutions company.
    linkedin: https://www.linkedin.com/in/nicholas-miller-666a37b7/
    github: ncmiller
    image: /img/author/nickmiller.png
thomas:
    name:  Thomas Höhenleitner
    blurb: has developed hardware devices and moved to embedded software development.
    github: rokath
    image: /img/author/thomas.jpg
nash:
    name:  Nash Reilly
    blurb: works as an independent EE consultant and runs <a href="https://www.rtljobs.com/?ref=memfault_bio">RTLjobs.com</a>, a job site for FPGA and RTL designers. He has previously written firmware for Sonos, Root.ai, and AppHarvest.
    github: cushychicken
    twitter: cushyChicken
    linkedin: https://www.linkedin.com/in/nash-reilly-55284a33/
    image: /img/author/nash.png
lars:
    name: Lars Pötter
    blurb: is a freelance embedded software engineer, has worked on 8, 16 and 32 bit architectures and in safety critic projects. Creator of chipselect.org. Email me at <a href="mailto:interrupt@ing-poetter.de">interrupt@ing-poetter.de</a>
    email: interrupt@ing-poetter.de
    web: https://www.ing-poetter.de/
    linkedin: https://www.linkedin.com/in/lars-p%C3%B6tter-32b42960
veverak:
    name: Jan Koniarik
    github: koniarik
    linkedin: https://www.linkedin.com/in/jan-koniarik-21b9723b/
    twitter: https://twitter.com/SquirrelCZE
    blurb: -- robotics software engineer, keen interest in embedded, teaching assistant at university
donatien:
    name: Donatien Garnier
    email: donatien.garnier@blecon.net
    image: /img/author/donatien.png
    blurb: is a co-founder of <a href='https://blecon.net/'>Blecon</a>. He was previously tech lead for Arm Mbed OS, and founder of an IoT startup.
    twitter: donatiengarnier
    linkedin: https://www.linkedin.com/in/donatiengarnier/
    github: donatieng
stawiski:
    name: Mikolaj Stawiski
    blurb: is a passionate software engineer coming from awesome electronics and hardware worlds.
    linkedin: https://www.linkedin.com/in/mstawiski/
    github: stawiski
    image: /img/author/stawiski.png
mab:
    name: Mohammed Billoo
    blurb: is an embedded Linux consultant with over 14 years of experience in embedded software across a multitude of domains, including Defense, Space, and Commercial. He is an avid blogger and contributor to the open-source community.
    linkedin: https://www.linkedin.com/in/mab-embedded/
    github: mabembedded
    image: /img/author/mab.jpeg
jonkurtz:
    name: Jon Kurtz
    email: jon.kurtz.uf@renesas.com
    image: /img/author/jonkurtz.jpg
    linkedin: https://www.linkedin.com/in/jonathankurtz1
    blurb: is an FAE Connectivity manager at Renesas.
tsarlandie:
    name: Thomas Sarlandie
    github: sarfata
    image: /img/author/tsarlandie.jpg
    blurb: is the Linux Tech Lead at Memfault.
caglayan:
    name: Çağlayan Dökme
    blurb: is a young embedded software engineer who believes in the power of knowledge sharing.
    email: caglayandokme@gmail.com
    linkedin: https://www.linkedin.com/in/caglayandokme/
    github: CaglayanDokme
ericj:
    name: Eric Johnson
    email: eric@memfault.com
    github: ejohnso49
    web: https://www.linkedin.com/in/ejohnso49
    linkedin: https://www.linkedin.com/in/ejohnso49
    image: /img/author/ejohnso49.png
    blurb: is a Firmware Solutions Engineer at Memfault. Eric previously worked on embedded software teams at Walgreens Health and Athos
blaise:
    name: Blaise Lengrand
    github: blaizard
    image: /img/author/blaise.jpg
    linkedin: https://www.linkedin.com/in/blaiselengrand
    blurb: is a C++ software engineer with an insatiable passion for all things embedded and robotics!
mabe:
    name: Markus Becker
    blurb: is a Software Engineer for IoT and wireless topics, currently focussing on professional lighting equipment.
    linkedin: https://www.linkedin.com/in/mabcomnets/
    github: markus-becker-tridonic-com
    image: /img/author/mabe.jpg
blake:
    name: Blake Hildebrand
    blurb: is an embedded software engineer at Memfault. Blake previously worked on embedded software teams at Garmin and Amazon Robotics.
    linkedin: https://www.linkedin.com/in/blake-a-hildebrand/
    github: bahildebrand
    image: /img/author/blake.jpg
lampacher:
    name: Martin Lampacher
    image: /img/author/lampacher.jpg
    linkedin: https://www.linkedin.com/in/martin-lampacher-4b532984
    blurb: is a Freelance Embedded Engineer based in the Italian Alps.
    github: lmapii
chayes:
    name: Chris Hayes
    blurb: is an Android Solutions Engineer at Memfault. Chris previously worked at Square as an Embedded Android Engineer.
    linkedin: https://www.linkedin.com/in/chrishayes6/
    github: phoenixuprising
guille:
    name: Guillermo Garcia
    web: https://embedded-dbl.com/
    blurb: is an embedded software engineer who likes IoT projects.
    linkedin: https://www.linkedin.com/in/guillermo-garcia-ch%C3%A1vez-1126951ab/
    github: GuillerGC
<<<<<<< HEAD
evgeny:
    name: Evgeny Chormonov
    web: https://ser-mk.github.io/
    blurb: is a hardware and software engineer
    linkedin: https://linkedin.com/in/echormonov
    github: ser-mk
    image: /img/author/evgeny.png
=======
dangross:
    name: Dan Gross
    blurb: is passionate about reducing friction for developers. As a developer, Dan has worked on cloud and embedded systems for Sun, HP, Oracle, Samsung, and AWS.
    image: /img/author/dangross.jpg
    linkedin: https://www.linkedin.com/in/grossdan/
>>>>>>> a09d7733
<|MERGE_RESOLUTION|>--- conflicted
+++ resolved
@@ -214,7 +214,6 @@
     blurb: is an embedded software engineer who likes IoT projects.
     linkedin: https://www.linkedin.com/in/guillermo-garcia-ch%C3%A1vez-1126951ab/
     github: GuillerGC
-<<<<<<< HEAD
 evgeny:
     name: Evgeny Chormonov
     web: https://ser-mk.github.io/
@@ -222,10 +221,8 @@
     linkedin: https://linkedin.com/in/echormonov
     github: ser-mk
     image: /img/author/evgeny.png
-=======
 dangross:
     name: Dan Gross
     blurb: is passionate about reducing friction for developers. As a developer, Dan has worked on cloud and embedded systems for Sun, HP, Oracle, Samsung, and AWS.
     image: /img/author/dangross.jpg
     linkedin: https://www.linkedin.com/in/grossdan/
->>>>>>> a09d7733
