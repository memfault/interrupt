--- conflicted
+++ resolved
@@ -223,7 +223,6 @@
     name: Raman Filipau
     github: romanf-dev
     linkedin: https://www.linkedin.com/in/romanf-engineer/
-<<<<<<< HEAD
     blurb: -- firmware engineer. Previously worked on industrial automation and OS/RTOS design research.
 evgeny:
     name: Evgeny Chormonov
@@ -231,7 +230,4 @@
     blurb: is a hardware and software engineer
     linkedin: https://linkedin.com/in/echormonov
     github: ser-mk
-    image: /img/author/evgeny.png
-=======
-    blurb: -- firmware engineer. Previously worked on industrial automation and OS/RTOS design research.
->>>>>>> bc586c12
+    image: /img/author/evgeny.png