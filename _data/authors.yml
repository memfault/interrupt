# Author Details
francois:
    name: François Baldassari
    email: francois@memfault.com
    web: https://twitter.com/baldassarifr
    image: /img/author/francois.jpg
    blurb: has worked on the embedded software teams at Sun, Pebble, and Oculus. He is currently the CEO of <a href='https://memfault.com'>Memfault</a>.
    twitter: baldassarifr
    linkedin: https://www.linkedin.com/in/francois-baldassari
    github: franc0is
chris:
    name: Chris Coleman
    email: chris@memfault.com
    web: https://www.linkedin.com/in/christopher-coleman-812aa06b/
    image: /img/author/chris.jpg
    blurb: is a founder and CTO at Memfault. Prior to founding Memfault, Chris worked on the embedded software teams at Sun, Pebble, and Fitbit.
    github: chrisc11
    linkedin: https://www.linkedin.com/in/christopher-coleman-812aa06b/
tyler:
    name: Tyler Hoffman
    email: tyler@memfault.com
    web: https://www.linkedin.com/in/tyhoff/
    image: /img/author/tyler.jpg
    blurb: has worked on the embedded software teams at Pebble and Fitbit. He is now a founder at <a href='https://memfault.com'>Memfault</a>.
    twitter: ty_hoff
    linkedin: https://www.linkedin.com/in/tyhoff/
    github: tyhoff
mafaneh:
    name: Mohammad Afaneh
    email: mohammad@novelbits.io
    web: https://www.novelbits.io
    image: /img/author/mafaneh.jpg
    blurb: is the founder and CEO of <a href='https://www.novelbits.io/'>Novel Bits</a>, a company that focuses on providing comprehensive tutorials, resources, and online training for Bluetooth developers.
    twitter: m_afaneh
    linkedin: https://www.linkedin.com/in/mafaneh/
    github: mafaneh
cyril:
    name: Cyril Fougeray
    email: cyril.fougeray@gmail.com
    web: http://www.cyrilfougeray.com
    linkedin: https://www.linkedin.com/in/cyrilfougeray/
    twitter: cyrilfougeray
    github: fouge
    image: /img/author/cyril.jpg
    blurb: is a freelance embedded software engineer you can hire <a href='http://www.cyrilfougeray.com'>through that page</a>. Previously he worked on embedded software at Equisense and Spire.
james:
    name: James Munns
    email: james.munns@ferrous-systems.com
    web: https://ferrous-systems.com
    twitter: bitshiftmask
    image: /img/author/james.jpg
    github: jamesmunns
    linkedin: https://www.linkedin.com/in/james-munns-8a42b429/
    blurb: has worked on embedded systems from Safety Critical Avionics to rapidly prototyped IoT solutions. He is a Founder and Managing Director of <a href='https://ferrous-systems.com'>Ferrous Systems</a>.
rameen:
    name: Rameen Aryanpur
    email: raryanpur@andium.com
    web: https://www.linkedin.com/in/rameenaryanpur/
    image: /img/author/rameen-headshot.png
    twitter: raryanpur
    linked: https://www.linkedin.com/in/rameenaryanpur/
    blurb: leads the engineering team at Andium. He previously worked as a software engineer in robotics and distributed systems at Boston Engineering, and was co-founder and CTO of a connected device startup.
noah:
    name: Noah Pendleton
    email: noah@memfault.com
    web: https://www.linkedin.com/in/noah-pendleton-71437843/
    linkedin: https://www.linkedin.com/in/noah-pendleton-71437843/
    image: /img/author/noah.jpg
    github: noahp
    blurb: is an embedded software engineer at Memfault. Noah previously worked on embedded software teams at Fitbit and Markforged
shiva:
    name: Shiva Rajagopal
    email: shiva.rajagopal@outlook.com
    web: https://about.me/shiva.rajagopal
    linkedin: https://www.linkedin.com/in/shivarajagopal/
    image: /img/author/shiva.jpg
    github: shivarajagopal
    blurb: is an embedded software engineer at Fitbit.
jaredwolff:
    name: Jared Wolff
    email: hello@jaredwolff.com
    web: https://www.jaredwolff.com
    linkedin: https://www.linkedin.com/in/jaredwolff/
    image: /img/author/jaredwolff.jpg
    twitter: jaredwolff
    github: jaredwolff
    blurb: Hardware and firmware enthusiast. Proud father of the <a href="https://www.jaredwolff.com/store/nrf91-feather/">nRF9160 Feather.</a>
amundas:
    name: Amund Askeland
    email: amund.ask@gmail.com
    github: amundas
    linkedin: https://www.linkedin.com/in/amund-askeland-9a2545149/
    blurb: is a hardware and software enthusiast currently working on a PhD in embedded security.
    image: /img/author/amund.png
ael-mess:
    name: Amine El Messaoudi
    email: amine.elmessaoudi@icloud.com
    github: ael-mess
    linkedin: https://www.linkedin.com/in/ael-mess/
    blurb: is an embedded software and firmware engineer, passionate about low-level programming.
    image: /img/author/ael-mess.jpg
erikfogg:
    name: Erik Fogg
    blurb: is the Chief Operating Officer at <a href="https://prodperfect.com/">ProdPerfect</a>, which is an autonomous E2E regression testing solution that leverages data from live user behavior data.
    linkedin: https://www.linkedin.com/in/erikfogg/
    image: /img/author/erikfogg.jpeg
nickmiller:
    name: Nick Miller
    blurb: is a principal embedded software engineer at <a href="https://spindance.com/">SpinDance</a>, an IoT solutions company.
    linkedin: https://www.linkedin.com/in/nicholas-miller-666a37b7/
    github: ncmiller
    image: /img/author/nickmiller.png
thomas:
    name:  Thomas Höhenleitner
    blurb: has developed hardware devices and moved to embedded software development.
    github: rokath
    image: /img/author/thomas.jpg
nash:
    name:  Nash Reilly
    blurb: works as an independent EE consultant and runs <a href="https://www.rtljobs.com/?ref=memfault_bio">RTLjobs.com</a>, a job site for FPGA and RTL designers. He has previously written firmware for Sonos, Root.ai, and AppHarvest.
    github: cushychicken
    twitter: cushyChicken
    linkedin: https://www.linkedin.com/in/nash-reilly-55284a33/
    image: /img/author/nash.png
lars:
    name: Lars Pötter
    blurb: is a freelance embedded software engineer, has worked on 8, 16 and 32 bit architectures and in safety critic projects. Creator of chipselect.org. Email me at <a href="mailto:interrupt@ing-poetter.de">interrupt@ing-poetter.de</a>
    email: interrupt@ing-poetter.de
    web: https://www.ing-poetter.de/
    linkedin: https://www.linkedin.com/in/lars-p%C3%B6tter-32b42960
veverak:
    name: Jan Koniarik
    github: koniarik
    linkedin: https://www.linkedin.com/in/jan-koniarik-21b9723b/
    twitter: https://twitter.com/SquirrelCZE
    blurb: -- robotics software engineer, keen interest in embedded, teaching assistant at university
donatien:
    name: Donatien Garnier
    email: donatien.garnier@blecon.net
    image: /img/author/donatien.png
    blurb: is a co-founder of <a href='https://blecon.net/'>Blecon</a>. He was previously tech lead for Arm Mbed OS, and founder of an IoT startup.
    twitter: donatiengarnier
    linkedin: https://www.linkedin.com/in/donatiengarnier/
    github: donatieng
stawiski:
    name: Mikolaj Stawiski
    blurb: is a passionate embedded software engineer coming from awesome electronics and hardware worlds, and now moving up the stack into software development.
    linkedin: https://www.linkedin.com/in/mstawiski/
    github: stawiski
    image: /img/author/stawiski.png
mab:
    name: Mohammed Billoo
    blurb: is an embedded Linux consultant with over 14 years of experience in embedded software across a multitude of domains, including Defense, Space, and Commercial. He is an avid blogger and contributor to the open-source community.
    linkedin: https://www.linkedin.com/in/mab-embedded/
    github: mabembedded
    image: /img/author/mab.jpeg
jonkurtz:
    name: Jon Kurtz
    email: jon.kurtz.uf@renesas.com
    image: /img/author/jonkurtz.jpg
    linkedin: https://www.linkedin.com/in/jonathankurtz1
    blurb: is an FAE Connectivity manager at Renesas.
tsarlandie:
    name: Thomas Sarlandie
    github: sarfata
    image: /img/author/tsarlandie.jpg
    blurb: is the Linux Tech Lead at Memfault.
caglayan:
    name: Çağlayan Dökme
    blurb: is a young embedded software engineer who believes in the power of knowledge sharing.
    email: caglayandokme@gmail.com
    linkedin: https://www.linkedin.com/in/caglayandokme/
    github: CaglayanDokme
<<<<<<< HEAD
blaise:
    name: Blaise Lengrand
    github: blaizard
    image: /img/author/blaise.jpg
    linkedin: https://www.linkedin.com/in/blaiselengrand
    blurb: is a C++ software engineer with an insatiable passion for all things embedded and robotics!
=======
ericj:
    name: Eric Johnson
    email: eric@memfault.com
    github: ejohnso49
    web: https://www.linkedin.com/in/ejohnso49
    linkedin: https://www.linkedin.com/in/ejohnso49
    image: /img/author/ejohnso49.png
    blurb: is a Firmware Solutions Engineer at Memfault. Eric previously worked on embedded software teams at Walgreens Health and Athos
>>>>>>> c874bd86
<|MERGE_RESOLUTION|>--- conflicted
+++ resolved
@@ -171,14 +171,6 @@
     email: caglayandokme@gmail.com
     linkedin: https://www.linkedin.com/in/caglayandokme/
     github: CaglayanDokme
-<<<<<<< HEAD
-blaise:
-    name: Blaise Lengrand
-    github: blaizard
-    image: /img/author/blaise.jpg
-    linkedin: https://www.linkedin.com/in/blaiselengrand
-    blurb: is a C++ software engineer with an insatiable passion for all things embedded and robotics!
-=======
 ericj:
     name: Eric Johnson
     email: eric@memfault.com
@@ -187,4 +179,9 @@
     linkedin: https://www.linkedin.com/in/ejohnso49
     image: /img/author/ejohnso49.png
     blurb: is a Firmware Solutions Engineer at Memfault. Eric previously worked on embedded software teams at Walgreens Health and Athos
->>>>>>> c874bd86
+blaise:
+    name: Blaise Lengrand
+    github: blaizard
+    image: /img/author/blaise.jpg
+    linkedin: https://www.linkedin.com/in/blaiselengrand
+    blurb: is a C++ software engineer with an insatiable passion for all things embedded and robotics!