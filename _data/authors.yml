--- conflicted
+++ resolved
@@ -185,14 +185,6 @@
     image: /img/author/blaise.jpg
     linkedin: https://www.linkedin.com/in/blaiselengrand
     blurb: is a C++ software engineer with an insatiable passion for all things embedded and robotics!
-<<<<<<< HEAD
-Guille:
-    name: Guillermo Garcia
-    web: https://embedded-dbl.com/
-    blurb: is an embedded software engineer who likes IoT projects.
-    linkedin: https://www.linkedin.com/in/guillermo-garcia-ch%C3%A1vez-1126951ab/
-    github: GuillerGC
-=======
 mabe:
     name: Markus Becker
     blurb: is a Software Engineer for IoT and wireless topics, currently focussing on professional lighting equipment.
@@ -205,4 +197,10 @@
     linkedin: https://www.linkedin.com/in/blake-a-hildebrand/
     github: bahildebrand
     image: /img/author/blake.jpg
->>>>>>> c2bc7d1d
+Guille:
+    name: Guillermo Garcia
+    web: https://embedded-dbl.com/
+    blurb: is an embedded software engineer who likes IoT projects.
+    linkedin: https://www.linkedin.com/in/guillermo-garcia-ch%C3%A1vez-1126951ab/
+    github: GuillerGC
+    